---
layout: default
title: Chapter 4 - Event Area
nav_order: 2
parent: Teleprompter
has_children: false
---

# Chapter 4 - Event Area

<<<<<<< HEAD
## Goals
In this chapter we capture user input using a trick we name an `eventArea`.
=======

---

NOT WRITTEN
Jan 14th

---

## Comments

That´s it. We've got yet another Gio project in our belt, great work!. This one was all about processing input, which we did by listening to events, `key.Event` and `pointer.Event` respectively, and using custom logic to update a set of state variables. Later, in `system.FrameEvent` we used those state variables to control our layout.

Thank you again so much for following the writeup. If you found this useful, share it with a friend, star it on Github or drop me a line. It's really motivating to hear back from you. Good luck with all your projects!
>>>>>>> fb3dc5df

## Outline
So far we've [set up](01_setup.md) our program, [reacted to user input](02_user_input.md) and [laid out](03_layout.md) our application on screed. The final piece to the puzzle is to actually capture keyboard and mouse input. 

We first create a **clip area** where events are to be collected from, and then specify which events to listen for. As always it's fairly straight forward, but we'll take the time to step through it

## Code
	
### eventArea

```go	
// ---------- COLLECT INPUT ----------
eventArea := clip.Rect(
  image.Rectangle{
    // From top left
    Min: image.Point{0, 0},
    // To bottom right
    Max: image.Point{gtx.Constraints.Max.X, gtx.Constraints.Max.Y},
  },
).Push(gtx.Ops)
```

We start by creating a **clip area** wihtin where we will listen to events. As we discussed in the [Egg Timer](egg_timer/08_egg_as_circle.md), the role of the Clip ares is to define an area we care about, and we ignore what happens outside. 

In this example we care about the full size of the screen, so naturally the `eventArea` extends from top left to bottom right. This is very useful if you want very precise control over areas that can generate input. 

We first create, then `Push()` the clip to the stack. 


### pointer.InputOp

`InputOp` declares an input handler ready for pointer events. In our case we will listen for scrolling of the mousewheel or two fingers on a trackpad.

Since Gio is stateless we must **Tag** events, to make sure we later have enough information to know where they came from. 
Such a tag can anything really, so we simply use `Tag: 0`. Later we retireve these events with `gtx.Events(0)`.


```go
// 1) We first add a pointer.InputOp to catch scrolling:
pointer.InputOp{
  Types: pointer.Scroll,
  Tag:   0, // Use Tag: 0 as the event routing tag, and retireve it through gtx.Events(0)
  // ScrollBounds sets bounds on scrolling, and we want it to be non-zero.
  // In practice it seldom reached 100, so [MinInt8,MaxInt8] or [-128,127] should be enough
  ScrollBounds: image.Rectangle{
    Min: image.Point{
      X: 0,
      Y: math.MinInt8, //-128
    },
    Max: image.Point{
      X: 0,
      Y: math.MaxInt8, //+127
    },
  },
}.Add(gtx.Ops)
```

Since we listen for pointer operations, we can specify bounds on the scrolling to hinder the user from scrolling out of bounds. 
The important thing is to allow both positive and negative range, and on my laptop the trackpad seldom reached 100. For pure 
programmers love I chose from -128 to +127, but it could easily be +/- 100. It can't be zero though, then no scrolls will happen.


### key.FocusOp

```go
// 2) Next we add key.FocusOp,
key.FocusOp{
  Tag: 0, // Use Tag: 0 as the event routing tag, and retireve it through gtx.Events(0)
}.Add(gtx.Ops)
```

For general keybaord input, we add `key.FocusOp`. These events are retrieved as `key.EditEvent`. Again we add `Tag: 0`. This is a generic catch-all where you don't want to specify the specific keys to listen for. 


### key.InputOp

```go
// 3) Finally we add key.InputOp to catch specific keys
key.InputOp{
  Keys: key.Set("(Shift)-F|(Shift)-S|(Shift)-U|(Shift)-D|(Shift)-J|(Shift)-K|(Shift)-W|(Shift)-N|Space"),
  Tag:  0, // Use Tag: 0 as the event routing tag, and retireve it through gtx.Events(0)
}.Add(gtx.Ops)
```

Finally we add a specific list of keyboard shortcuts to listen for. All are specified as Large Cap, and `(Shift)` means an optional
Shift can be included. These inputs are retrieved as `key.Event`. Here too a `Tag: 0` is used.

### Closing the event Frame

We finally `Pop()` the eventArea from the stack. 
```go
eventArea.Pop()
```

### Finalize

We have now completed the full frame and it's time to draw all operations from `&ops` on screen:

```go
winE.Frame(&ops)
```

## Comments

Hey, well done! High fives, fist bumps, back slaps and cheers all around. Thanks a lot for staying together on this tour of Gio's event handling. We've covered a lot of ground, but also built a really nifty little app that scales, scrolls, zooms and moves, all at the will of our fingertips. That's pretty neat.

Was this useful, please **star** the repo on Github, or even better, drop me a line. I really love hearing what people build with Gio. 


Thanks and all the best!

---

[View it on GitHub](https://github.com/jonegil/gui-with-gio/tree/main/teleprompter){: .btn .fs-5 .mb-4 .mb-md-0 }<|MERGE_RESOLUTION|>--- conflicted
+++ resolved
@@ -8,24 +8,8 @@
 
 # Chapter 4 - Event Area
 
-<<<<<<< HEAD
 ## Goals
-In this chapter we capture user input using a trick we name an `eventArea`.
-=======
-
----
-
-NOT WRITTEN
-Jan 14th
-
----
-
-## Comments
-
-That´s it. We've got yet another Gio project in our belt, great work!. This one was all about processing input, which we did by listening to events, `key.Event` and `pointer.Event` respectively, and using custom logic to update a set of state variables. Later, in `system.FrameEvent` we used those state variables to control our layout.
-
-Thank you again so much for following the writeup. If you found this useful, share it with a friend, star it on Github or drop me a line. It's really motivating to hear back from you. Good luck with all your projects!
->>>>>>> fb3dc5df
+In this chapter we capture user input using a technique we'll call an `eventArea`.
 
 ## Outline
 So far we've [set up](01_setup.md) our program, [reacted to user input](02_user_input.md) and [laid out](03_layout.md) our application on screed. The final piece to the puzzle is to actually capture keyboard and mouse input. 
@@ -50,9 +34,9 @@
 
 We start by creating a **clip area** wihtin where we will listen to events. As we discussed in the [Egg Timer](egg_timer/08_egg_as_circle.md), the role of the Clip ares is to define an area we care about, and we ignore what happens outside. 
 
-In this example we care about the full size of the screen, so naturally the `eventArea` extends from top left to bottom right. This is very useful if you want very precise control over areas that can generate input. 
+In this example we care about the full size of the screen, so naturally the `eventArea` extends from top left to bottom right. This is very useful if you want very precise control over areas that can generate input. If you want to experiment, try changig the constraints of image.Rectangle to, for example `Max: image.Point{300, 300}`. Take a guess what happens then. 
 
-We first create, then `Push()` the clip to the stack. 
+Finally, after first creating `clip.Rect()`, we `Push()` the clip to the stack.
 
 
 ### pointer.InputOp
